--- conflicted
+++ resolved
@@ -7,17 +7,10 @@
 
 ```bash 
 export PYTHONPATH=$PYTHONPATH:$(pwd) && python scripts/train_vqgan.py --embedding_dim 256 --n_codes 16384 --n_hiddens 32 --downsample 4 8 8 --no_random_restart \
-<<<<<<< HEAD
-                      --gpus 1 --batch_size 2 --num_workers 32 --accumulate_grad_batches 6 \
-                      --max_steps 2000000 --gradient_clip_val 1.0 --lr 3e-5 \
-                      --data_path /home/gpu02/dingli/VideoGPT-baseline/data/deposition_data_video_split/ --default_root_dir output \
-                      --resolution 384 --sequence_length 8 --discriminator_iter_start 10000 --norm_type batch \
-=======
                       --gpus 1 --sync_batchnorm --batch_size 2 --num_workers 32 --accumulate_grad_batches 6 \
                       --progress_bar_refresh_rate 500 --max_steps 2000000 --gradient_clip_val 1.0 --lr 3e-5 \
                       --data_path deposition_data_video_split/ --default_root_dir output \
                       --resolution 128 --sequence_length 8 --discriminator_iter_start 10000 --norm_type batch \
->>>>>>> 3fbfaaad
                       --perceptual_weight 4 --image_gan_weight 1 --video_gan_weight 1  --gan_feat_weight 4
 
 ```
